--- conflicted
+++ resolved
@@ -101,14 +101,10 @@
 	set, err := cli.BuildFlags([]string{
 		"arango-addr", "arango-user", "arango-pass",
 		"neo4j-addr", "neo4j-user", "neo4j-pass", "neo4j-realm",
-<<<<<<< HEAD
+		"neptune-endpoint", "neptune-port", "neptune-region", "neptune-user", "neptune-realm",
 		"gql-test-data", "gql-listen-port", "gql-debug", "gql-backend", "gql-trace",
 		"db-address", "db-driver", "db-debug", "db-migrate",
 	})
-=======
-		"neptune-endpoint", "neptune-port", "neptune-region", "neptune-user", "neptune-realm",
-		"gql-test-data", "gql-listen-port", "gql-debug", "gql-backend", "gql-trace"})
->>>>>>> 463b8004
 	if err != nil {
 		fmt.Fprintf(os.Stderr, "failed to setup flag: %v", err)
 		os.Exit(1)
