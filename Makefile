VERSION=$(shell git describe --tags --always)
COMMIT=$(shell git rev-parse HEAD)
BUILD=$(shell date +%FT%T%z)
PKG=github.com/guacsec/guac/pkg/version

LDFLAGS="-X $(PKG).Version=$(VERSION) -X $(PKG).Commit=$(COMMIT) -X $(PKG).Date=$(BUILD)"

.DEFAULT_GOAL := build

CONTAINER ?= docker

.PHONY: all
all: test cover fmt lint build generate

# Run the unit tests
.PHONY: test
test: generate
	echo 'mode: atomic' > coverage.txt && go test -covermode=atomic -coverprofile=coverage.txt -v -race -timeout=30s ./...

# Run the integration tests. Requires github token for scorecard (GITHUB_AUTH_TOKEN=<your token>)
.PHONY: integration-test
integration-test: generate check-env
	go test -tags=integration ./...

<<<<<<< HEAD
	.PHONY: integration-merge-test
=======
.PHONY: integration-merge-test
>>>>>>> 96e7b6c2
integration-merge-test: generate check-env
	go test -tags=integrationMerge ./...

.PHONY: check-env
ifndef GITHUB_AUTH_TOKEN
	$(error GITHUB_AUTH_TOKEN is not set)
endif

# Run all the tests and opens the coverage report
.PHONY: cover
cover: test
	go tool cover -html=coverage.txt

# Check the formatting
.PHONY: fmt
fmt:
	@echo "Testing formatting and imports"
	test -z "$(shell find . -name '*.go' -not -wholename './vendor/*' -not -name '*.pb.go' -exec goimports -l -e {} \;)"
	@echo "Testing copyright notice"
	test -z "$(shell find . -name '*.go' -not -wholename './vendor/*' -not -name '*.pb.go' -exec .github/scripts/copyright.sh {} \;)"

# Check that generated files are up to date
.PHONY: generated_up_to_date
generated_up_to_date: generate
	test -z "$(shell git status -s)"

# Run all the linters
.PHONY: lint
lint: check-golangci-lint-tool-check
	golangci-lint run ./...

# Build a version
.PHONY: build
build: generate
	go build -ldflags ${LDFLAGS} -o bin/guaccollect cmd/guaccollect/main.go
	go build -ldflags ${LDFLAGS} -o bin/guacingest cmd/guacingest/main.go
	go build -ldflags ${LDFLAGS} -o bin/guacone cmd/guacone/main.go
	go build -ldflags ${LDFLAGS} -o bin/guacgql cmd/guacgql/main.go
	go build -ldflags ${LDFLAGS} -o bin/guaccsub cmd/guaccsub/main.go

.PHONY: proto
proto:
	protoc --go_out=. --go_opt=paths=source_relative \
		--go-grpc_out=. --go-grpc_opt=paths=source_relative \
		pkg/collectsub/collectsub/collectsub.proto
	protoc --go_out=. --go_opt=paths=source_relative \
	    --go-grpc_out=. --go-grpc_opt=paths=source_relative \
		pkg/handler/collector/deps_dev/internal/api.proto

# Remove temporary files
.PHONY: clean
clean:
	go clean

# Absolutely awesome: http://marmelab.com/blog/2016/02/29/auto-documented-makefile.html
.PHONY: help
help:
	@grep -E '^[a-zA-Z_-]+:.*?## .*$$' $(MAKEFILE_LIST) | awk 'BEGIN {FS = ":.*?## "}; {printf "\033[36m%-30s\033[0m %s\n", $$1, $$2}'

#  Run all the formatting tasks
.PHONY: format
format: fmt-md

# Format all the markdown files
.PHONY: fmt-md
fmt-md:
	npx --yes prettier --write --prose-wrap always **/*.md

# generate code from autogen tools (gqlgen, genqlclient, mockgen)
.PHONY: generate
generate:
	go generate ./...

.PHONY: container
container: check-docker-tool-check
	$(CONTAINER) build -f dockerfiles/Dockerfile.guac-cont -t local-organic-guac .
	$(CONTAINER) build -f dockerfiles/Dockerfile.healthcheck -t local-healthcheck .


# To run the service, run `make container` and then `make service`
# making the container is a longer process and thus not a dependency of service.
.PHONY: start-service
start-service:
	# requires force recreate since docker compose reuses containers and neo4j does
	# not handle that well.
	#
	# if container images are missing, run `make container` first
	$(CONTAINER) compose up --force-recreate

# to flush state, service-stop must be used else state is taken from old containers
.PHONY: stop-service
stop-service:
	$(CONTAINER) compose down

.PHONY: check-docker-tool-check
check-docker-tool-check:
	@if ! command -v $(CONTAINER) &> /dev/null; then \
		echo "'$(CONTAINER)' is not installed. Please install '$(CONTAINER)' and try again. Or set the CONTAINER variable to a different container runtime engine."; \
		exit 1; \
	fi

# Check that protoc is installed.
.PHONY: check-protoc-tool-check
check-protoc-tool-check:
	@if ! command -v protoc &> /dev/null; then \
		echo "Protoc is not installed. Please install Protoc and try again."; \
		exit 1; \
	fi

# Check that golangci-lint is installed.
.PHONY: check-golangci-lint-tool-check
check-golangci-lint-tool-check:
	@if ! command -v golangci-lint &> /dev/null; then \
		echo "Golangci-lint is not installed. Please install Golangci-lint and try again."; \
		exit 1; \
	fi

# Check that mockgen is installed.
.PHONY: check-mockgen-tool-check
check-mockgen-tool-check:
	@if ! command -v mockgen &> /dev/null; then \
		echo "mockgen is not installed. Please install mockgen and try again."; \
		exit 1; \
	fi

# Check that all the tools are installed.
.PHONY: check-tools
check-tools: check-docker-tool-check check-protoc-tool-check check-golangci-lint-tool-check check-mockgen-tool-check<|MERGE_RESOLUTION|>--- conflicted
+++ resolved
@@ -22,11 +22,7 @@
 integration-test: generate check-env
 	go test -tags=integration ./...
 
-<<<<<<< HEAD
-	.PHONY: integration-merge-test
-=======
 .PHONY: integration-merge-test
->>>>>>> 96e7b6c2
 integration-merge-test: generate check-env
 	go test -tags=integrationMerge ./...
 
