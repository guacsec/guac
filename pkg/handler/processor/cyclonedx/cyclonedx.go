//
// Copyright 2022 The GUAC Authors.
//
// Licensed under the Apache License, Version 2.0 (the "License");
// you may not use this file except in compliance with the License.
// You may obtain a copy of the License at
//
//     http://www.apache.org/licenses/LICENSE-2.0
//
// Unless required by applicable law or agreed to in writing, software
// distributed under the License is distributed on an "AS IS" BASIS,
// WITHOUT WARRANTIES OR CONDITIONS OF ANY KIND, either express or implied.
// See the License for the specific language governing permissions and
// limitations under the License.

package cyclonedx

import (
	"bytes"
	"fmt"

	cdx "github.com/CycloneDX/cyclonedx-go"
	"github.com/guacsec/guac/pkg/handler/processor"
)

// CycloneDXProcessor processes CycloneDXProcessor documents.
// Currently only supports CycloneDX-JSON documents
type CycloneDXProcessor struct {
}

func (p *CycloneDXProcessor) ValidateSchema(d *processor.Document) error {
	if d.Type != processor.DocumentCycloneDX {
		return fmt.Errorf("expected document type: %v, actual document type: %v", processor.DocumentCycloneDX, d.Type)
	}

	switch d.Format {
	case processor.FormatJSON:
		reader := bytes.NewReader(d.Blob)
		bom := new(cdx.BOM)
		decoder := cdx.NewBOMDecoder(reader, cdx.BOMFileFormatJSON)
		err := decoder.Decode(bom)
<<<<<<< HEAD
		if err != nil {
			return fmt.Errorf("unable to decode CycloneDX document: %w", err)
		}
		return nil
=======
		return err
	case processor.FormatXML:
		reader := bytes.NewReader(d.Blob)
		bom := new(cdx.BOM)
		decoder := cdx.NewBOMDecoder(reader, cdx.BOMFileFormatXML)
		return decoder.Decode(bom)
>>>>>>> c6a20e2e
	}

	return fmt.Errorf("unable to support parsing of CycloneDX document format: %v", d.Format)
}

func (p *CycloneDXProcessor) Unpack(d *processor.Document) ([]*processor.Document, error) {
	if d.Type != processor.DocumentCycloneDX {
		return nil, fmt.Errorf("expected document type: %v, actual document type: %v", processor.DocumentCycloneDX, d.Type)
	}
	return []*processor.Document{}, nil
}<|MERGE_RESOLUTION|>--- conflicted
+++ resolved
@@ -39,19 +39,15 @@
 		bom := new(cdx.BOM)
 		decoder := cdx.NewBOMDecoder(reader, cdx.BOMFileFormatJSON)
 		err := decoder.Decode(bom)
-<<<<<<< HEAD
 		if err != nil {
 			return fmt.Errorf("unable to decode CycloneDX document: %w", err)
 		}
 		return nil
-=======
-		return err
 	case processor.FormatXML:
 		reader := bytes.NewReader(d.Blob)
 		bom := new(cdx.BOM)
 		decoder := cdx.NewBOMDecoder(reader, cdx.BOMFileFormatXML)
 		return decoder.Decode(bom)
->>>>>>> c6a20e2e
 	}
 
 	return fmt.Errorf("unable to support parsing of CycloneDX document format: %v", d.Format)
