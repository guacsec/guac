--- conflicted
+++ resolved
@@ -63,11 +63,7 @@
 	DocumentCycloneDX        DocumentType = "CycloneDX"
 	DocumentDepsDev          DocumentType = "DEPS_DEV"
 	DocumentCsaf             DocumentType = "CSAF"
-<<<<<<< HEAD
-=======
-	DocumentCdxVex           DocumentType = "CDX_VEX"
 	DocumentOpenVEX          DocumentType = "OPEN_VEX"
->>>>>>> 51100b7a
 	DocumentIngestPredicates DocumentType = "INGEST_PREDICATES"
 	DocumentUnknown          DocumentType = "UNKNOWN"
 )
