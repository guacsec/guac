//
// Copyright 2023 The GUAC Authors.
//
// Licensed under the Apache License, Version 2.0 (the "License");
// you may not use this file except in compliance with the License.
// You may obtain a copy of the License at
//
//     http://www.apache.org/licenses/LICENSE-2.0
//
// Unless required by applicable law or agreed to in writing, software
// distributed under the License is distributed on an "AS IS" BASIS,
// WITHOUT WARRANTIES OR CONDITIONS OF ANY KIND, either express or implied.
// See the License for the specific language governing permissions and
// limitations under the License.

package cli

import (
	"errors"
	"fmt"

	"github.com/spf13/pflag"
)

var flagStore = make(map[string]*pflag.Flag)

var NotFound = errors.New("Flag not found")

func init() {
	set := &pflag.FlagSet{}

	// Set of all flags used across GUAC clis and subcommands. Use consistant
	// names for config file.
	set.String("nats-addr", "nats://127.0.0.1:4222", "address to connect to NATs Server")
	set.String("csub-addr", "localhost:2782", "address to connect to collect-sub service")
	set.Bool("use-csub", true, "use collectsub server for datasource")

	set.Int("csub-listen-port", 2782, "port to listen to on collect-sub service")

	set.String("gql-backend", "inmem", "backend used for graphql api server: [inmem | arango (experimental) | neo4j (unmaintained)]")
	set.Int("gql-listen-port", 8080, "port used for graphql api server")
	set.Bool("gql-debug", false, "debug flag which enables the graphQL playground")
	set.Bool("gql-trace", false, "flag which enables tracing of graphQL requests and responses on the console")
	set.Bool("gql-test-data", false, "Populate backend with test data")

	set.String("neo4j-addr", "neo4j://localhost:7687", "address to neo4j db")
	set.String("neo4j-user", "", "neo4j user credential to connect to graph db")
	set.String("neo4j-pass", "", "neo4j password credential to connect to graph db")
	set.String("neo4j-realm", "neo4j", "realm to connect to graph db")

<<<<<<< HEAD
	set.String("db-address", "postgres://localhost/guac_dev", "Full URL of database to connect to")
	set.String("db-driver", "postgres", "database driver to use, one of [postgres | sqlite3 | mysql] or anything supported by sql.DB")
	set.Bool("db-debug", false, "enable debug logging for database queries")
	set.Bool("db-migrate", true, "automatically run database migrations on start")
=======
	set.String("arango-addr", "http://localhost:8529", "address to arango db")
	set.String("arango-user", "", "arango user to connect to graph db")
	set.String("arango-pass", "", "arango password to connect to graph db")
>>>>>>> 3cc7cde3

	set.String("gql-addr", "http://localhost:8080/query", "endpoint used to connect to graphQL server")

	set.String("verifier-key-path", "", "path to pem file to verify dsse")
	set.String("verifier-key-id", "", "ID of the key to be stored")

	set.Bool("service-poll", true, "sets the collector or certifier to polling mode")
	set.BoolP("poll", "p", false, "sets the collector or certifier to polling mode")
	set.StringP("interval", "i", "5m", "if polling set interval, m, h, s, etc.")

	set.BoolP("cert-good", "g", false, "enable to certifyGood, otherwise defaults to certifyBad")
	set.BoolP("package-name", "n", false, "if type is package, enable if attestation is at package-name level (for all versions), defaults to specific version")

	set.IntP("search-depth", "d", 0, "depth to search, 0 has no limit")

	set.StringP("vuln-id", "v", "", "CVE, GHSA or OSV ID to check")
	set.Int("num-path", 0, "number of paths to return, 0 means all paths")

	// Google Cloud platform flags
	set.String("gcp-credentials-path", "", "Path to the Google Cloud service account credentials json file.\nAlternatively you can set GOOGLE_APPLICATION_CREDENTIALS=<path> in your environment.")

	set.VisitAll(func(f *pflag.Flag) {
		flagStore[f.Name] = f
	})
}

func BuildFlags(names []string) (*pflag.FlagSet, error) {
	rv := &pflag.FlagSet{}
	for _, n := range names {
		f, ok := flagStore[n]
		if !ok {
			return nil, fmt.Errorf("%w : %s", NotFound, n)
		}
		rv.AddFlag(f)
	}
	return rv, nil
}<|MERGE_RESOLUTION|>--- conflicted
+++ resolved
@@ -48,16 +48,14 @@
 	set.String("neo4j-pass", "", "neo4j password credential to connect to graph db")
 	set.String("neo4j-realm", "neo4j", "realm to connect to graph db")
 
-<<<<<<< HEAD
 	set.String("db-address", "postgres://localhost/guac_dev", "Full URL of database to connect to")
 	set.String("db-driver", "postgres", "database driver to use, one of [postgres | sqlite3 | mysql] or anything supported by sql.DB")
 	set.Bool("db-debug", false, "enable debug logging for database queries")
 	set.Bool("db-migrate", true, "automatically run database migrations on start")
-=======
+
 	set.String("arango-addr", "http://localhost:8529", "address to arango db")
 	set.String("arango-user", "", "arango user to connect to graph db")
 	set.String("arango-pass", "", "arango password to connect to graph db")
->>>>>>> 3cc7cde3
 
 	set.String("gql-addr", "http://localhost:8080/query", "endpoint used to connect to graphQL server")
 
