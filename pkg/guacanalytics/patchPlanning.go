//
// Copyright 2023 The GUAC Authors.
//
// Licensed under the Apache License, Version 2.0 (the "License");
// you may not use this file except in compliance with the License.
// You may obtain a copy of the License at
//
//     http://www.apache.org/licenses/LICENSE-2.0
//
// Unless required by applicable law or agreed to in writing, software
// distributed under the License is distributed on an "AS IS" BASIS,
// WITHOUT WARRANTIES OR CONDITIONS OF ANY KIND, either express or implied.
// See the License for the specific language governing permissions and
// limitations under the License.

package guacanalytics

import (
	"context"
	"fmt"

	"github.com/Khan/genqlient/graphql"
	model "github.com/guacsec/guac/pkg/assembler/clients/generated"
	"github.com/guacsec/guac/pkg/misc/depversion"
)

type NodeType int

const (
	PackageName NodeType = iota
	PackageVersion
	SourceName
	Artifact
)

var path []string = []string{}

type BfsNode struct {
	Expanded         bool // true once all node neighbors are added to queue
	Parents          []string
	Depth            int
	Type             NodeType
	nodeVersions     []string // for a packageName, what was the packageVersion associated with this version.  For a packageVersion, what is the version.
	PointOfContact   model.AllPointOfContact
	NotInBlastRadius bool // true if it is solely an informational node, not to be included in the blast radius subgraph
}

type queueValues struct {
	nodeMap map[string]BfsNode
	now     string
	nowNode BfsNode
	queue   []string
}

func SearchDependenciesFromStartNode(ctx context.Context, gqlClient graphql.Client, startID string, stopID *string, maxDepth int) (map[string]BfsNode, []string, error) {
	startNode, err := model.Node(ctx, gqlClient, startID)

	if err != nil {
		return nil, nil, fmt.Errorf("failed getting initial node with given ID:%w", err)
	}

	nodePkg, ok := startNode.Node.(*model.NodeNodePackage)

	if !ok {
		return nil, nil, fmt.Errorf("not a package")
	}

	q := queueValues{
		queue:   make([]string, 0), // the queue of nodes in bfs
		nodeMap: map[string]BfsNode{},
	}

	// TODO: add functionality to start with other nodes?
	if len(nodePkg.AllPkgTree.Namespaces) == 0 {
		return nil, nil, fmt.Errorf("start by inputting a packageName or packageVersion node")
	}

	if len(nodePkg.AllPkgTree.Namespaces[0].Names) == 0 {
		return nil, nil, fmt.Errorf("start by inputting a packageName or packageVersion node")
	}

	if len(nodePkg.AllPkgTree.Namespaces[0].Names[0].Versions) == 0 {
		// TODO: handle case where there are circular dependencies that introduce more versions to the version list on a node that requires revisiting
		err := q.addNodesToQueueFromPackageName(ctx, gqlClient, nodePkg.AllPkgTree.Type, nodePkg.AllPkgTree.Namespaces[0].Namespace, nodePkg.AllPkgTree.Namespaces[0].Names[0].Name, startID)

		if err != nil {
			return nil, nil, err
		}
	} else {
		q.queue = append(q.queue, nodePkg.AllPkgTree.Namespaces[0].Names[0].Id)

		var versionsList []string
		versionsList = append(versionsList, nodePkg.AllPkgTree.Namespaces[0].Names[0].Versions[0].Version)
		q.nodeMap[startID] = BfsNode{
			Type:    PackageVersion,
			Parents: []string{},
		}

		q.nodeMap[nodePkg.AllPkgTree.Namespaces[0].Names[0].Id] = BfsNode{
			Type:         PackageName,
			nodeVersions: versionsList,
			Parents:      []string{},
		}
		q.queue = append(q.queue, startID)
	}

	err = q.bfsOfDependencies(ctx, gqlClient, stopID, maxDepth)
	if err != nil {
		return nil, err
	}

	return q.nodeMap, nil

}

// bfsOfDependencies performs a breadth-first search on a graph to find dependencies
func (q *queueValues) bfsOfDependencies(ctx context.Context, gqlClient graphql.Client, stopID *string, maxDepth int) error {
	for len(q.queue) > 0 {
		q.now = q.queue[0]
		q.queue = q.queue[1:]
		q.nowNode = q.nodeMap[q.now]

		if stopID != nil && *stopID == q.now {
			break
		}

		if q.nowNode.Depth >= maxDepth {
			break
		}

		// model.Neighbors performs a GraphQL query to get the neighbor nodes of a given node.
		neighborsResponse, err := model.Neighbors(ctx, gqlClient, q.now, []model.Edge{})

		if err != nil {
<<<<<<< HEAD
			return fmt.Errorf("failed getting neighbors:%w", err)
=======
			return nil, nil, fmt.Errorf("failed getting neighbors:%w", err)
>>>>>>> 7d1960b9
		}

		for _, neighbor := range neighborsResponse.Neighbors {
			err = caseOnPredicates(ctx, gqlClient, q, neighbor, q.nowNode.Type)

			if err != nil {
<<<<<<< HEAD
				return err
=======
				return nil, nil, err
>>>>>>> 7d1960b9
			}
		}

		q.nowNode.Expanded = true
		q.nodeMap[q.now] = q.nowNode
	}
<<<<<<< HEAD
	return nil
=======

	return q.nodeMap, path, nil

>>>>>>> 7d1960b9
}

func caseOnPredicates(ctx context.Context, gqlClient graphql.Client, q *queueValues, neighbor model.NeighborsNeighborsNode, nodeType NodeType) error {
	// case on predicates and nodeType
	switch nodeType {
	case PackageName:
		switch neighbor := neighbor.(type) {
		case *model.NeighborsNeighborsIsDependency:
			err := exploreIsDependencyFromDepPkg(ctx, gqlClient, q, *neighbor)
			if err != nil {
				return err
			}
		case *model.NeighborsNeighborsHasSourceAt:
			err := exploreHasSourceAtFromPackage(ctx, gqlClient, q, *neighbor)

			if err != nil {
				return err
			}
		case *model.NeighborsNeighborsPointOfContact:
			err := explorePointOfContact(ctx, gqlClient, q, *neighbor)

			if err != nil {
				return err
			}
		}
	case PackageVersion:
		switch neighbor := neighbor.(type) {
		case *model.NeighborsNeighborsIsOccurrence:
			exploreIsOccurrenceFromSubject(ctx, gqlClient, q, *neighbor)
		case *model.NeighborsNeighborsHasSourceAt:
			err := exploreHasSourceAtFromPackage(ctx, gqlClient, q, *neighbor)

			if err != nil {
				return err
			}
		case *model.NeighborsNeighborsPkgEqual:
			explorePkgEqual(ctx, gqlClient, q, *neighbor)
		case *model.NeighborsNeighborsPointOfContact:
			err := explorePointOfContact(ctx, gqlClient, q, *neighbor)

			if err != nil {
				return err
			}
		}
	case SourceName:
		switch neighbor := neighbor.(type) {
		case *model.NeighborsNeighborsIsOccurrence:
			exploreIsOccurrenceFromSubject(ctx, gqlClient, q, *neighbor)
		case *model.NeighborsNeighborsHasSourceAt:
			err := exploreHasSourceAtFromSource(ctx, gqlClient, q, *neighbor)

			if err != nil {
				return err
			}
		case *model.NeighborsNeighborsPointOfContact:
			err := explorePointOfContact(ctx, gqlClient, q, *neighbor)

			if err != nil {
				return err
			}
		}
	case Artifact:
		switch neighbor := neighbor.(type) {
		case *model.NeighborsNeighborsHasSLSA:
			exploreHasSLSAFromArtifact(ctx, gqlClient, q, *neighbor)
		case *model.NeighborsNeighborsIsOccurrence:
			exploreIsOccurrenceFromArtifact(ctx, gqlClient, q, *neighbor)
		case *model.NeighborsNeighborsHashEqual:
			exploreHashEqual(ctx, gqlClient, q, *neighbor)
		case *model.NeighborsNeighborsPointOfContact:
			err := explorePointOfContact(ctx, gqlClient, q, *neighbor)

			if err != nil {
				return err
			}
		}
	}
	return nil
}

func exploreIsDependencyFromDepPkg(ctx context.Context, gqlClient graphql.Client, q *queueValues, isDependency model.NeighborsNeighborsIsDependency) error {
	path = append(path, isDependency.Id)
	doesRangeInclude, err := depversion.DoesRangeInclude(q.nowNode.nodeVersions, isDependency.VersionRange)

	if err != nil {
		return err
	}

	if !doesRangeInclude {
		return nil
	}

	q.addNodeToQueue(PackageVersion, nil, isDependency.Package.Namespaces[0].Names[0].Versions[0].Id)
	q.addNodeToQueue(PackageName, []string{isDependency.Package.Namespaces[0].Names[0].Versions[0].Version}, isDependency.Package.Namespaces[0].Names[0].Id)
	path = append(path, isDependency.Package.Namespaces[0].Id)

	return nil
}

func exploreIsOccurrenceFromSubject(ctx context.Context, gqlClient graphql.Client, q *queueValues, isOccurrence model.NeighborsNeighborsIsOccurrence) {
	path = append(path, isOccurrence.Id)
	q.addNodeToQueue(Artifact, nil, isOccurrence.Artifact.Id)
}

func exploreHasSLSAFromArtifact(ctx context.Context, gqlClient graphql.Client, q *queueValues, hasSLSA model.NeighborsNeighborsHasSLSA) {
	path = append(path, hasSLSA.Id)
	// Check that the subject is not the node inputted itself and being re-added to the queue unnecessarily
	if q.now != hasSLSA.Subject.Id {
		q.addNodeToQueue(Artifact, nil, hasSLSA.Subject.Id)
	}
}

func exploreIsOccurrenceFromArtifact(ctx context.Context, gqlClient graphql.Client, q *queueValues, isOccurrence model.NeighborsNeighborsIsOccurrence) {
	path = append(path, isOccurrence.Id)
	switch subject := isOccurrence.Subject.(type) {
	case *model.AllIsOccurrencesTreeSubjectPackage:
		q.addNodeToQueue(PackageVersion, nil, subject.Namespaces[0].Names[0].Versions[0].Id)
		q.addNodeToQueue(PackageName, []string{subject.Namespaces[0].Names[0].Versions[0].Version}, subject.Namespaces[0].Names[0].Id)
		path = append(path, subject.Namespaces[0].Id)
	case *model.AllIsOccurrencesTreeSubjectSource:
		q.addNodeToQueue(SourceName, nil, subject.Namespaces[0].Names[0].Id)
	}
}

func exploreHasSourceAtFromSource(ctx context.Context, gqlClient graphql.Client, q *queueValues, hasSourceAt model.NeighborsNeighborsHasSourceAt) error {
	path = append(path, hasSourceAt.Id)
	path = append(path, hasSourceAt.Package.Namespaces[0].Id)
	if len(hasSourceAt.Package.Namespaces[0].Names[0].Versions) == 0 {
		err := q.addNodesToQueueFromPackageName(ctx, gqlClient, hasSourceAt.Package.Type, hasSourceAt.Package.Namespaces[0].Namespace, hasSourceAt.Package.Namespaces[0].Names[0].Name, hasSourceAt.Package.Namespaces[0].Names[0].Id)

		if err != nil {
			return err
		}
	} else {
		q.addNodeToQueue(PackageVersion, nil, hasSourceAt.Package.Namespaces[0].Names[0].Versions[0].Id)
		q.addNodeToQueue(PackageName, []string{hasSourceAt.Package.Namespaces[0].Names[0].Versions[0].Version}, hasSourceAt.Package.Namespaces[0].Names[0].Id)
	}
	return nil
}

// TODO: Expand to not just deal with packageVersions
func explorePkgEqual(ctx context.Context, gqlClient graphql.Client, q *queueValues, pkgEqual model.NeighborsNeighborsPkgEqual) {
	path = append(path, pkgEqual.Id)
	for _, pkg := range pkgEqual.Packages {
		if pkg.Namespaces[0].Names[0].Versions[0].Id != q.now {
			path = append(path, pkg.Namespaces[0].Id)
			q.addNodeToQueue(PackageVersion, nil, pkg.Namespaces[0].Names[0].Versions[0].Id)
			q.addNodeToQueue(PackageName, []string{pkg.Namespaces[0].Names[0].Versions[0].Version}, pkg.Namespaces[0].Names[0].Id)
		}
	}
}

func exploreHashEqual(ctx context.Context, gqlClient graphql.Client, q *queueValues, hashEqual model.NeighborsNeighborsHashEqual) {
	path = append(path, hashEqual.Id)
	for _, artifact := range hashEqual.Artifacts {
		if artifact.Id != q.now {
			q.addNodeToQueue(Artifact, nil, artifact.Id)
		}
	}
}

func exploreHasSourceAtFromPackage(ctx context.Context, gqlClient graphql.Client, q *queueValues, hasSourceAt model.NeighborsNeighborsHasSourceAt) error {
	path = append(path, hasSourceAt.Id)
	path = append(path, hasSourceAt.Source.Namespaces[0].Id)
	node, seen := q.nodeMap[hasSourceAt.Source.Namespaces[0].Names[0].Id]
	if !seen {
		node = BfsNode{
			Parents: []string{q.now},
			Depth:   q.nowNode.Depth + 1,
			Type:    SourceName,
		}

		// check if the Src has any POCs
		neighborsResponse, err := model.Neighbors(ctx, gqlClient, hasSourceAt.Source.Namespaces[0].Names[0].Id, []model.Edge{})

		if err != nil {
			return err
		}

		for _, neighbor := range neighborsResponse.Neighbors {
			switch neighbor := neighbor.(type) {
			case *model.NeighborsNeighborsPointOfContact:
				node = BfsNode{
					Parents:        []string{q.now},
					Depth:          q.nowNode.Depth + 1,
					Type:           SourceName,
					PointOfContact: neighbor.AllPointOfContact,
				}
			}
		}
	} else {
		node = BfsNode{
			Parents:          append(node.Parents, q.now),
			Depth:            node.Depth,
			Type:             node.Type,
			nodeVersions:     node.nodeVersions,
			PointOfContact:   node.PointOfContact,
			NotInBlastRadius: node.NotInBlastRadius,
			Expanded:         node.Expanded,
		}
	}

	q.nodeMap[hasSourceAt.Source.Namespaces[0].Names[0].Id] = node
	return nil
}

func explorePointOfContact(ctx context.Context, gqlClient graphql.Client, q *queueValues, pointOfContact model.NeighborsNeighborsPointOfContact) error {
	path = append(path, pointOfContact.Id)
	node := BfsNode{
		Parents:          q.nowNode.Parents,
		Depth:            q.nowNode.Depth,
		Type:             q.nowNode.Type,
		nodeVersions:     q.nowNode.nodeVersions,
		PointOfContact:   pointOfContact.AllPointOfContact,
		NotInBlastRadius: q.nowNode.NotInBlastRadius,
		Expanded:         q.nowNode.Expanded,
	}
	q.nodeMap[q.now] = node
	q.nowNode = node

	// If it is a packageName, add the POC to applicable versions (versions in the nodeVersions) but not the reverse
	if q.nowNode.Type != PackageName {
		return nil
	}

	switch poc := pointOfContact.Subject.(type) {
	case *model.AllPointOfContactSubjectPackage:
		pkgFilter := model.PkgSpec{
			Type:      &poc.Type,
			Namespace: &poc.Namespaces[0].Namespace,
			Name:      &poc.Namespaces[0].Names[0].Name,
		}

		pkgResponse, err := model.Packages(ctx, gqlClient, pkgFilter)

		if err != nil {
			return fmt.Errorf("error finding inputted node %s", err)
		}

		for _, versionEntry := range pkgResponse.Packages[0].Namespaces[0].Names[0].Versions {
			if node, seen := q.nodeMap[versionEntry.Id]; seen {
				node = BfsNode{
					Parents:          append(node.Parents, q.now),
					Depth:            node.Depth,
					Type:             node.Type,
					PointOfContact:   pointOfContact.AllPointOfContact,
					NotInBlastRadius: node.NotInBlastRadius,
					Expanded:         node.Expanded,
				}
			} else {
				node = BfsNode{
					Parents:          append(node.Parents, q.now),
					Depth:            q.nowNode.Depth + 1,
					Type:             PackageVersion,
					PointOfContact:   pointOfContact.AllPointOfContact,
					NotInBlastRadius: true,
				}
			}
			q.nodeMap[versionEntry.Id] = node
		}
	}

	return nil
}

func (q *queueValues) addNodesToQueueFromPackageName(ctx context.Context, gqlClient graphql.Client, pkgType string, pkgNamespace string, pkgName string, id string) error {
	if node, seen := q.nodeMap[id]; seen {
		if !q.nodeMap[id].Expanded {
			q.queue = append(q.queue, id)
		}
		q.nodeMap[id] = BfsNode{
			Parents:          append(node.Parents, q.now),
			Depth:            node.Depth,
			Type:             node.Type,
			PointOfContact:   node.PointOfContact,
			NotInBlastRadius: node.NotInBlastRadius,
			Expanded:         node.Expanded,
		}
		return nil
	}

	pkgFilter := model.PkgSpec{
		Type:      &pkgType,
		Namespace: &pkgNamespace,
		Name:      &pkgName,
	}

	pkgResponse, err := model.Packages(ctx, gqlClient, pkgFilter)

	if err != nil {
		return fmt.Errorf("error finding inputted node %s", err)
	}

	var versionsList []string
	for _, versionEntry := range pkgResponse.Packages[0].Namespaces[0].Names[0].Versions {
		versionsList = append(versionsList, versionEntry.Version)
		if versionNode, seen := q.nodeMap[versionEntry.Id]; seen {
			if !q.nodeMap[versionEntry.Id].Expanded {
				q.queue = append(q.queue, versionEntry.Id)
			}
			q.nodeMap[versionEntry.Id] = BfsNode{
				Parents:          append(versionNode.Parents, q.now),
				Depth:            q.nowNode.Depth + 1,
				Type:             PackageVersion,
				PointOfContact:   q.nowNode.PointOfContact,
				NotInBlastRadius: false,
			}
			break
		} else {
			q.nodeMap[versionEntry.Id] = BfsNode{
				Parents:          append(versionNode.Parents, q.now),
				Depth:            q.nowNode.Depth + 1,
				Type:             PackageVersion,
				PointOfContact:   q.nowNode.PointOfContact,
				NotInBlastRadius: false,
			}
		}
		q.queue = append(q.queue, versionEntry.Id)
	}

	q.nodeMap[id] = BfsNode{
		Parents:        []string{q.now},
		Depth:          q.nowNode.Depth + 1,
		Type:           PackageName,
		nodeVersions:   versionsList,
		PointOfContact: q.nowNode.PointOfContact,
	}

	q.queue = append(q.queue, id)

	return nil
}

func (q *queueValues) addNodeToQueue(nodeType NodeType, versions []string, id string) {
	node, seen := q.nodeMap[id]

	var notInBlastRadius bool
	if !seen || nodeType == PackageVersion {
		notInBlastRadius = false
	} else {
		notInBlastRadius = node.NotInBlastRadius
	}

	parents := append(node.Parents, q.now)

	// deal with the case of artifacts/subjects not both being added as parents to each other and creating a false cycle
	if (nodeType == Artifact && q.nowNode.Type != Artifact) || (nodeType != Artifact && q.nowNode.Type == Artifact) {
		// do not add the current node as a parent unnecessarily
		if seen {
			parents = node.Parents
		}
	}

	q.nodeMap[id] = BfsNode{
		Parents:          parents,
		Depth:            q.nowNode.Depth + 1,
		Type:             nodeType,
		PointOfContact:   node.PointOfContact,
		nodeVersions:     versions,
		NotInBlastRadius: notInBlastRadius,
		Expanded:         node.Expanded,
	}

	if !node.Expanded && !node.NotInBlastRadius {
		q.queue = append(q.queue, id)
	}
}<|MERGE_RESOLUTION|>--- conflicted
+++ resolved
@@ -106,10 +106,10 @@
 
 	err = q.bfsOfDependencies(ctx, gqlClient, stopID, maxDepth)
 	if err != nil {
-		return nil, err
-	}
-
-	return q.nodeMap, nil
+		return nil, nil, err
+	}
+
+	return q.nodeMap, path, nil
 
 }
 
@@ -132,35 +132,22 @@
 		neighborsResponse, err := model.Neighbors(ctx, gqlClient, q.now, []model.Edge{})
 
 		if err != nil {
-<<<<<<< HEAD
 			return fmt.Errorf("failed getting neighbors:%w", err)
-=======
-			return nil, nil, fmt.Errorf("failed getting neighbors:%w", err)
->>>>>>> 7d1960b9
 		}
 
 		for _, neighbor := range neighborsResponse.Neighbors {
 			err = caseOnPredicates(ctx, gqlClient, q, neighbor, q.nowNode.Type)
 
 			if err != nil {
-<<<<<<< HEAD
-				return err
-=======
-				return nil, nil, err
->>>>>>> 7d1960b9
+				return err
 			}
 		}
 
 		q.nowNode.Expanded = true
 		q.nodeMap[q.now] = q.nowNode
 	}
-<<<<<<< HEAD
-	return nil
-=======
-
-	return q.nodeMap, path, nil
-
->>>>>>> 7d1960b9
+
+	return nil
 }
 
 func caseOnPredicates(ctx context.Context, gqlClient graphql.Client, q *queueValues, neighbor model.NeighborsNeighborsNode, nodeType NodeType) error {
