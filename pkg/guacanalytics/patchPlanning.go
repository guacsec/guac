--- conflicted
+++ resolved
@@ -281,12 +281,8 @@
 func explorePkgEqual(ctx context.Context, gqlClient graphql.Client, q *queueValues, pkgEqual model.NeighborsNeighborsPkgEqual) {
 	path = append(path, pkgEqual.Id)
 	for _, pkg := range pkgEqual.Packages {
-<<<<<<< HEAD
 		if pkg.Namespaces[0].Names[0].Versions[0].Id != *q.now {
-=======
-		if pkg.Namespaces[0].Names[0].Versions[0].Id != q.now {
 			path = append(path, pkg.Namespaces[0].Id)
->>>>>>> 7d1960b9
 			q.addNodeToQueue(PackageVersion, nil, pkg.Namespaces[0].Names[0].Versions[0].Id)
 			q.addNodeToQueue(PackageName, []string{pkg.Namespaces[0].Names[0].Versions[0].Version}, pkg.Namespaces[0].Names[0].Id)
 		}
@@ -536,17 +532,11 @@
 		notInBlastRadius = node.NotInBlastRadius
 	}
 
-<<<<<<< HEAD
-	nodeParents := node.Parents
+	parents := node.Parents
 
 	if q.now != nil {
-		nodeParents = append(nodeParents, *q.now)
-	}
-
-	q.nodeMap[id] = BfsNode{
-		Parents:          nodeParents,
-=======
-	parents := append(node.Parents, q.now)
+		parents = append(parents, *q.now)
+	}
 
 	// deal with the case of artifacts/subjects not both being added as parents to each other and creating a false cycle
 	if (nodeType == Artifact && q.nowNode.Type != Artifact) || (nodeType != Artifact && q.nowNode.Type == Artifact) {
@@ -558,7 +548,6 @@
 
 	q.nodeMap[id] = BfsNode{
 		Parents:          parents,
->>>>>>> 7d1960b9
 		Depth:            q.nowNode.Depth + 1,
 		Type:             nodeType,
 		PointOfContact:   node.PointOfContact,
