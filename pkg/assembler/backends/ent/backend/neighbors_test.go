//
// Copyright 2023 The GUAC Authors.
//
// Licensed under the Apache License, Version 2.0 (the "License");
// you may not use this file except in compliance with the License.
// You may obtain a copy of the License at
//
//     http://www.apache.org/licenses/LICENSE-2.0
//
// Unless required by applicable law or agreed to in writing, software
// distributed under the License is distributed on an "AS IS" BASIS,
// WITHOUT WARRANTIES OR CONDITIONS OF ANY KIND, either express or implied.
// See the License for the specific language governing permissions and
// limitations under the License.

//go:build integration

package backend

import (
	"github.com/google/go-cmp/cmp"
	"github.com/guacsec/guac/pkg/assembler/graphql/model"
)

func (s *Suite) TestNode() {
	ctx := s.Ctx
	tests := []struct {
		Name     string
		InArt    []*model.ArtifactInputSpec
		InPkg    []*model.PkgInputSpec
		InSrc    []*model.SourceInputSpec
		InBld    []*model.BuilderInputSpec
		Expected []interface{}
		Only     bool
	}{
		{
			Name:  "Ingest Artifact",
			InArt: []*model.ArtifactInputSpec{a1},
			InPkg: []*model.PkgInputSpec{p4},
			InSrc: []*model.SourceInputSpec{s1},
			InBld: []*model.BuilderInputSpec{b1},
			Expected: []interface{}{
				a1out,
				p4out,
				s1out,
				b1out,
			},
		},
	}
	hasOnly := false
	for _, t := range tests {
		if t.Only {
			hasOnly = true
			break
		}
	}

	for _, test := range tests {
		if hasOnly && !test.Only {
			continue
		}

		s.Run(test.Name, func() {
			b, err := GetBackend(s.Client)
			s.Require().NoError(err, "Could not instantiate testing backend")

			ids := make([]string, 0, len(test.Expected))
			for _, inA := range test.InArt {
				if a, err := b.IngestArtifactID(ctx, inA); err != nil {
					s.T().Fatalf("Could not ingest artifact: %v", err)
				} else {
					ids = append(ids, a)
				}
			}

			for _, inP := range test.InPkg {
				if id, err := b.IngestPackageID(ctx, *inP); err != nil {
					s.T().Fatalf("Could not ingest package: %v", err)
				} else {
					ids = append(ids, id)
				}
			}

			for _, inSrc := range test.InSrc {
				if id, err := b.IngestSourceID(ctx, *inSrc); err != nil {
					s.T().Fatalf("Could not ingest source: %v", err)
				} else {
					ids = append(ids, id)
				}
			}

			for _, inBLD := range test.InBld {
				if id, err := b.IngestBuilderID(ctx, inBLD); err != nil {
					s.T().Fatalf("Could not ingest builder: %v", err)
				} else {
					ids = append(ids, id)
				}
			}

			for i, id := range ids {
				n, err := b.Node(s.Ctx, id)
				s.Require().NoError(err)
				if diff := cmp.Diff(test.Expected[i], n, ignoreID, ignoreEmptySlices); diff != "" {
					s.T().Errorf("Unexpected results. (-want +got):\n%s", diff)
				}
			}
		})
	}
}

func (s *Suite) TestNodes() {
	be, err := GetBackend(s.Client)
	s.Require().NoError(err)

	v, err := be.IngestArtifactID(s.Ctx, a1)
	s.Require().NoError(err)

	id, err := be.IngestPackageID(s.Ctx, *p4)
	s.Require().NoError(err)
<<<<<<< HEAD
	pkgs, err := be.Packages(s.Ctx, &model.PkgSpec{ID: &id})
	s.Require().NoError(err)
	p := pkgs[0]
=======

>>>>>>> 651f8672
	nodes, err := be.Nodes(s.Ctx, []string{v, p.ID, p.Namespaces[0].Names[0].Versions[0].ID})
	s.Require().NoError(err)
	if diff := cmp.Diff(a1out, nodes[0], ignoreID, ignoreEmptySlices); diff != "" {
		s.T().Errorf("Unexpected results. (-want +got):\n%s", diff)
	}
	if diff := cmp.Diff(p4outNamespace, nodes[1], ignoreID, ignoreEmptySlices); diff != "" {
		s.T().Errorf("Unexpected results. (-want +got):\n%s", diff)
	}
	if diff := cmp.Diff(p4out, nodes[2], ignoreID, ignoreEmptySlices); diff != "" {
		s.T().Errorf("Unexpected results. (-want +got):\n%s", diff)
	}
}<|MERGE_RESOLUTION|>--- conflicted
+++ resolved
@@ -117,13 +117,11 @@
 
 	id, err := be.IngestPackageID(s.Ctx, *p4)
 	s.Require().NoError(err)
-<<<<<<< HEAD
+
 	pkgs, err := be.Packages(s.Ctx, &model.PkgSpec{ID: &id})
 	s.Require().NoError(err)
 	p := pkgs[0]
-=======
 
->>>>>>> 651f8672
 	nodes, err := be.Nodes(s.Ctx, []string{v, p.ID, p.Namespaces[0].Names[0].Versions[0].ID})
 	s.Require().NoError(err)
 	if diff := cmp.Diff(a1out, nodes[0], ignoreID, ignoreEmptySlices); diff != "" {
