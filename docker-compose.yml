--- conflicted
+++ resolved
@@ -28,12 +28,8 @@
       - ./container_files/pg:/var/lib/postgresql/data
 
   nats:
-<<<<<<< HEAD
     networks: [frontend]
-    image: "nats:2.9.14"
-=======
     image: "nats:2.9.17-alpine"
->>>>>>> 6adc09e7
     command: "--config /config/nats/js.conf -m 8222"
     ports:
       - "4222:4222"
@@ -42,36 +38,6 @@
     volumes:
       - ./container_files/nats:/config/nats
     restart: on-failure
-<<<<<<< HEAD
-
-  # Due to the following issues, we have another container to perform the healthcheck
-  #
-  # TODO(lumjjb): I attempted to do health check for neo4j as well, but
-  # the service running via neo4j status is not a good indication of if
-  # the service is ready for incoming requests.
-  # TODO(lumjjb): no good way right now to do a healtcheck for nats-server since
-  # it doesn't have utilities within it to perform the check from the container
-  # itself.
-  service-health-1:
-    networks: [frontend]
-    image: "local-healthcheck"
-    stdin_open: true
-    tty: true
-    command:
-      - /bin/bash
-      - -c
-      - |
-        echo "checking-for-services";
-        until curl -I http://nats:8222 > /dev/null 2>&1; do sleep 5; done;
-        echo "nats-up";
-        # Neo4j is turned down for now since we are currently only using the in memory backend
-        # until curl -I http://neo4j:7474> /dev/null 2>&1; do sleep 5; done;
-        # echo "neo4j-up";
-
-  guac-collectsub:
-    networks: [frontend]
-    image: "local-organic-guac"
-=======
     healthcheck:
       test: ["CMD", "wget", "--spider", "http://localhost:8222/healthz"]
       interval: 10s
@@ -80,8 +46,8 @@
       start_period: 5s
 
   guac-collectsub:
+    networks: [frontend]
     image: $GUAC_IMAGE
->>>>>>> 6adc09e7
     command: "/opt/guac/guaccsub"
     working_dir: /guac
     restart: on-failure
@@ -100,12 +66,8 @@
       start_period: 5s
 
   guac-graphql:
-<<<<<<< HEAD
     networks: [frontend]
-    image: "local-organic-guac"
-=======
     image: $GUAC_IMAGE
->>>>>>> 6adc09e7
     command: "/opt/guac/guacgql"
     working_dir: /guac
     restart: on-failure
@@ -116,32 +78,6 @@
       - "$GUAC_API_PORT:8080"
     volumes:
       - ./container_files/guac:/guac
-<<<<<<< HEAD
-
-  # GUAC ingestor and oci collector are dependent on the collectsub service to be up
-  service-health-2:
-    networks: [frontend]
-    image: "local-healthcheck"
-    stdin_open: true
-    tty: true
-    command:
-      - /bin/bash
-      - -c
-      - |
-        echo "checking-for-services";
-        until nc -z guac-collectsub 2782 > /dev/null 2>&1; do sleep 5; done;
-        echo "guac collectsub up";
-        until curl -I http://guac-graphql:8080/query > /dev/null 2>&1; do sleep 5; done;
-        echo "graphql up";
-
-    depends_on:
-      service-health-1:
-        condition: service_completed_successfully
-
-  guac-ingestor:
-    networks: [frontend]
-    image: "local-organic-guac"
-=======
     healthcheck:
       test: ["CMD", "wget", "--spider", "http://localhost:8080"]
       interval: 10s
@@ -150,8 +86,8 @@
       start_period: 5s
 
   guac-ingestor:
+    networks: [frontend]
     image: $GUAC_IMAGE
->>>>>>> 6adc09e7
     command: "/opt/guac/guacingest"
     working_dir: /guac
     restart: on-failure
@@ -164,12 +100,8 @@
       - ./container_files/guac:/guac
 
   oci-collector:
-<<<<<<< HEAD
     networks: [frontend]
-    image: "local-organic-guac"
-=======
     image: $GUAC_IMAGE
->>>>>>> 6adc09e7
     command: "/opt/guac/guaccollect image"
     working_dir: /guac
     restart: on-failure
@@ -182,12 +114,8 @@
       - ./container_files/guac:/guac
 
   depsdev-collector:
-<<<<<<< HEAD
     networks: [frontend]
-    image: "local-organic-guac"
-=======
     image: $GUAC_IMAGE
->>>>>>> 6adc09e7
     command: "/opt/guac/guaccollect deps_dev"
     working_dir: /guac
     restart: on-failure
@@ -202,12 +130,8 @@
       - ./container_files/guac:/guac
 
   osv-certifier:
-<<<<<<< HEAD
     networks: [frontend]
-    image: "local-organic-guac"
-=======
     image: $GUAC_IMAGE
->>>>>>> 6adc09e7
     command: "/opt/guac/guacone certifier osv"
     working_dir: /guac
     restart: on-failure
