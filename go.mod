--- conflicted
+++ resolved
@@ -34,15 +34,9 @@
 	go.opencensus.io v0.24.0 // indirect
 	go.uber.org/atomic v1.10.0 // indirect
 	go.uber.org/multierr v1.8.0 // indirect
-<<<<<<< HEAD
-	golang.org/x/crypto v0.4.0 // indirect
-	golang.org/x/net v0.3.0 // indirect
-	golang.org/x/oauth2 v0.3.0
-=======
 	golang.org/x/crypto v0.5.0 // indirect
 	golang.org/x/net v0.5.0 // indirect
 	golang.org/x/oauth2 v0.3.0 // indirect
->>>>>>> 1690de48
 	golang.org/x/sync v0.1.0 // indirect
 	golang.org/x/sys v0.4.0 // indirect
 	golang.org/x/text v0.6.0 // indirect
@@ -146,13 +140,9 @@
 
 require (
 	github.com/CycloneDX/cyclonedx-go v0.7.0
-<<<<<<< HEAD
-	github.com/go-git/go-git/v5 v5.5.1
 	github.com/google/go-github v17.0.0+incompatible
 	github.com/migueleliasweb/go-github-mock v0.0.13
-=======
 	github.com/go-git/go-git/v5 v5.5.2
->>>>>>> 1690de48
 	github.com/mitchellh/go-homedir v1.1.0
 	github.com/nats-io/nats-server/v2 v2.9.11
 	github.com/nats-io/nats.go v1.22.1
