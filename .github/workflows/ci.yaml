--- conflicted
+++ resolved
@@ -59,10 +59,7 @@
             GITHUB_TOKEN: ${{ secrets.GITHUB_TOKEN }}
             GITHUB_AUTH_TOKEN: ${{ secrets.GITHUB_TOKEN }}
         run: make integration-test
-<<<<<<< HEAD
-=======
         
->>>>>>> 96e7b6c2
   test-unit:
     runs-on: ubuntu-latest
     name: CI for unit tests
